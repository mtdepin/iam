package logger


import (
	"github.com/lestrrat-go/strftime"
	"go.uber.org/zap"
	"go.uber.org/zap/zapcore"
	"gopkg.in/natefinch/lumberjack.v2"
	"os"
	"strings"
	"time"
)

var logger *zap.SugaredLogger

func genFilename(pattern *strftime.Strftime) string {
	now := time.Now()

	// XXX HACK: Truncate only happens in UTC semantics, apparently.
	// observed values for truncating given time with 86400 secs:
	//
	// before truncation: 2018/06/01 03:54:54 2018-06-01T03:18:00+09:00
	// after  truncation: 2018/06/01 03:54:54 2018-05-31T09:00:00+09:00
	//
	// This is really annoying when we want to truncate in local time
	// so we hack: we take the apparent local time in the local zone,
	// and pretend that it's in UTC. do our math, and put it back to
	// the local zone
	var base time.Time
	if now.Location() != time.UTC {
		base = time.Date(now.Year(), now.Month(), now.Day(), now.Hour(), now.Minute(), now.Second(), now.Nanosecond(), time.UTC)
		base = time.Date(base.Year(), base.Month(), base.Day(), base.Hour(), base.Minute(), base.Second(), base.Nanosecond(), base.Location())
	} else {
		base = time.Date(now.Year(), now.Month(), now.Day(), now.Hour(), now.Minute(), now.Second(), now.Nanosecond(), time.UTC)
	}
	return pattern.FormatString(base)
}

func InitLogger(level string) {
	curPath, _ := os.Getwd()
	f, _ := strftime.New(strings.Replace(curPath+"/logs/out.log", ".log", "", -1) + "-%Y-%m-%d-%H%M.log")
	fn := genFilename(f)
	hook := lumberjack.Logger{
		Filename:   fn,   // 日志文件路径
		MaxSize:    128,  // 每个日志文件保存的最大尺寸 单位：M
		MaxBackups: 30,   // 日志文件最多保存多少个备份
		MaxAge:     7,    // 文件最多保存多少天
		Compress:   true, // 是否压缩
	}

	// 设置一些基本日志格式 具体含义还比较好理解，直接看zap源码也不难懂
	encoder := zapcore.NewConsoleEncoder(zapcore.EncoderConfig{
		MessageKey:  "msg",
		LevelKey:    "level",
		EncodeLevel: zapcore.CapitalLevelEncoder,
		TimeKey:     "ts",
		EncodeTime: func(t time.Time, enc zapcore.PrimitiveArrayEncoder) {
			enc.AppendString(t.Format("2006-01-02 15:04:05"))
		},
		CallerKey:    "file",
		EncodeCaller: zapcore.ShortCallerEncoder,
		EncodeDuration: func(d time.Duration, enc zapcore.PrimitiveArrayEncoder) {
			enc.AppendInt64(int64(d) / 1000000)
		},
	})

	l := getLevel(level)
	// 设置日志级别
	atomicLevel := zap.NewAtomicLevel()
	//atomicLevel.SetLevel(zap.InfoLevel)
	atomicLevel.SetLevel(l)

	core := zapcore.NewCore(
		encoder,
		// 编码器配置
		//zapcore.NewJSONEncoder(encoderConfig),                                           // 编码器配置
		zapcore.NewMultiWriteSyncer(zapcore.AddSync(os.Stdout), zapcore.AddSync(&hook)), // 打印到控制台和文件
		atomicLevel, // 日志级别
	)
	// 开启开发模式，堆栈跟踪
	caller := zap.AddCaller()
	// 开启文件及行号
	development := zap.Development()
	log := zap.New(core, zap.AddCaller(), caller, development, zap.AddCallerSkip(1)) // 需要传入 zap.AddCaller() 才会显示打日志点的文件名和行数,
	log = log.WithOptions(zap.AddCaller())
	logger = log.Sugar()

}

func getLevel(level string) zapcore.Level {
	level = strings.ToLower(level)
	switch level {
	case "info":
		return zap.InfoLevel
	case "debug":
		return zap.DebugLevel
	case "storageerror":
		return zap.ErrorLevel
	case "fatal":
		return zap.FatalLevel
	case "panic":
		return zap.DPanicLevel
	default:
		return zap.InfoLevel
	}
}

func Debug(args ...interface{}) {
	logger.Debug(args...)
}

func Debugf(template string, args ...interface{}) {
	logger.Debugf(template, args...)
}

func Info(args ...interface{}) {
	logger.Info(args...)
}

func Infof(template string, args ...interface{}) {
	logger.Infof(template, args...)
}

func Warn(args ...interface{}) {
	logger.Warn(args...)
}

func Warnf(template string, args ...interface{}) {
	logger.Warnf(template, args...)
}

func Error(args ...interface{}) {
	logger.Error(args...)
}

func Errorf(template string, args ...interface{}) {
	logger.Errorf(template, args...)
}

func DPanic(args ...interface{}) {
	logger.DPanic(args...)
}

func DPanicf(template string, args ...interface{}) {
	logger.DPanicf(template, args...)
}

func Panic(args ...interface{}) {
	logger.Panic(args...)
}

func Panicf(template string, args ...interface{}) {
	logger.Panicf(template, args...)
}

func Fatal(args ...interface{}) {
	logger.Fatal(args...)
}

<<<<<<< HEAD
func Info(msg string, data ...interface{}) {
	fmt.Println(msg, data)
=======
func Fatalf(template string, args ...interface{}) {
	logger.Fatalf(template, args...)
>>>>>>> 307a6ad5
}<|MERGE_RESOLUTION|>--- conflicted
+++ resolved
@@ -157,11 +157,6 @@
 	logger.Fatal(args...)
 }
 
-<<<<<<< HEAD
-func Info(msg string, data ...interface{}) {
-	fmt.Println(msg, data)
-=======
 func Fatalf(template string, args ...interface{}) {
 	logger.Fatalf(template, args...)
->>>>>>> 307a6ad5
 }