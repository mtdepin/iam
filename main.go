--- conflicted
+++ resolved
@@ -87,11 +87,7 @@
 	})
 
 	sever := xhttp.NewServer([]string{addr}, wrappedHandler, nil)
-<<<<<<< HEAD
 	logger.Info("listening on:", addr)
-=======
-	logger.Infof("listening on: %s", addr)
->>>>>>> 307a6ad5
 	go sever.Start()
 
 	globalOSSignalCh := make(chan os.Signal, 1)
