--- conflicted
+++ resolved
@@ -84,13 +84,8 @@
 		router.ServeHTTP(w, r)
 	})
 
-<<<<<<< HEAD
-	sever := xhttp.NewServer([]string{addr}, wrappedHandler, nil)
-	logger.Info("listening on:", addr)
-=======
 	sever := http2.NewServer([]string{addr}, wrappedHandler, nil)
 	logger.Infof("api listening at: %s", addr)
->>>>>>> 58800cb1
 	go sever.Start()
 
 	globalOSSignalCh := make(chan os.Signal, 1)
